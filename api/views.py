--- conflicted
+++ resolved
@@ -1,4 +1,3 @@
-# employeest/employeest-be/employeest-be-072d382410c7e443938a6222569ff9013d9a2f12/api/views.py
 from django.db.models import Count, Sum
 from django.utils import timezone
 from django.db.models.functions import TruncMonth, TruncWeek
@@ -63,26 +62,15 @@
     def get_permissions(self):
         if self.action in ['update', 'partial_update', 'destroy']:
             self.permission_classes = [permissions.IsAuthenticated, IsProjectOwner]
-<<<<<<< HEAD
-        elif self.action == 'task_status_chart': # Make sure this matches the method name
-            self.permission_classes = [permissions.IsAuthenticated,
-                                       IsProjectOwner]
-        elif self.action == 'project_velocity_chart': # Make sure this matches the method name
-=======
         elif self.action == 'task_status_chart':
             self.permission_classes = [permissions.IsAuthenticated, IsProjectOwner]
         elif self.action == 'project_velocity_chart':
->>>>>>> 1ddea018
             self.permission_classes = [permissions.IsAuthenticated, IsProjectOwner]
         # else: # For other actions like list, retrieve, create, it will use the class-level default
         # self.permission_classes = [permissions.IsAuthenticated]
         return super().get_permissions()  # Ensure default permissions are applied if not matched
 
-<<<<<<< HEAD
-    @action(detail=True, methods=['get'], url_path='velocity-chart', url_name='velocity-chart') # QUICK FIX: Explicit url_name
-=======
     @action(detail=True, methods=['get'], url_path='velocity-chart', url_name='velocity-chart')
->>>>>>> 1ddea018
     def project_velocity_chart(self, request, pk=None):
         project = self.get_object()
         three_months_ago = timezone.now() - timezone.timedelta(days=90)
@@ -117,11 +105,7 @@
         else:
             return Response({'error': 'Could not generate chart URL.'}, status=status.HTTP_500_INTERNAL_SERVER_ERROR)
 
-<<<<<<< HEAD
-    @action(detail=True, methods=['get'], url_path='task-status-chart', url_name='task-status-chart') # Explicit url_name for consistency
-=======
     @action(detail=True, methods=['get'], url_path='task-status-chart', url_name='task-status-chart')
->>>>>>> 1ddea018
     def task_status_chart(self, request, pk=None):
         project = self.get_object()
         task_statuses = project.tasks.values('status').annotate(count=Count('status')).order_by('status')
@@ -234,7 +218,7 @@
     def get_permissions(self):
         if self.action in ['update', 'partial_update', 'destroy']:
             self.permission_classes = [permissions.IsAuthenticated, IsAssigneeOrProjectOwner]
-        elif self.action in ['start_progress', 'mark_as_done']: # Make sure these match method names
+        elif self.action in ['start_progress', 'mark_as_done']:
             self.permission_classes = [permissions.IsAuthenticated, IsAssigneeOrProjectOwner]
         # else: # For other actions like list, retrieve, create
         # self.permission_classes = [permissions.IsAuthenticated]
@@ -269,7 +253,7 @@
 
     def get_queryset(self):
         user = self.request.user
-        if user.is_staff or (hasattr(user, 'role') and user.role == 'admin'): # Consider if 'owner' role should also see all
+        if user.is_staff or (hasattr(user, 'role') and user.role == 'admin'):
             return WorkLog.objects.all()
         # Ensure user is authenticated before trying to filter by it
         if user.is_authenticated:
@@ -327,18 +311,12 @@
         user = request.user
 
         assigned_task_projects_ids = Task.objects.filter(assignee=user).values_list('project_id', flat=True).distinct()
-<<<<<<< HEAD
-        # Assuming 'team' field on Project model and 'members' on Team model.
-        # If Project.team is a ManyToManyField to Team, and User.team is a ManyToManyField to Team:
-        user_teams_ids = user.team.all().values_list('id', flat=True)
-=======
 
         # Ensure user.team exists and is a manager before calling .all()
         user_teams_ids = []
         if hasattr(user, 'team') and hasattr(user.team, 'all'):
             user_teams_ids = user.team.all().values_list('id', flat=True)
 
->>>>>>> 1ddea018
         team_projects_ids = Project.objects.filter(team__id__in=user_teams_ids).values_list('id', flat=True).distinct()
 
         all_involved_project_ids = set(list(assigned_task_projects_ids) + list(team_projects_ids))
@@ -346,21 +324,12 @@
         involved_projects = Project.objects.filter(id__in=all_involved_project_ids)
         projects_data = ProjectSerializer(involved_projects, many=True, context={'request': request}).data
 
-<<<<<<< HEAD
-        # user_teams_data = TeamSimpleSerializer(user.team.all(), many=True).data # You'll need TeamSimpleSerializer
-
-=======
->>>>>>> 1ddea018
         current_tasks = Task.objects.filter(assignee=user, status__in=['TODO', 'IN_PROGRESS'])
         current_tasks_data = TaskSerializer(current_tasks, many=True, context={'request': request}).data
 
         dashboard_data = {
             'my_projects': projects_data,
-<<<<<<< HEAD
-            'my_teams': [], # user_teams_data (if TeamSimpleSerializer is available and tested)
-=======
             'my_teams': [],  # Placeholder, as team data structure for serializer might be needed
->>>>>>> 1ddea018
             'my_current_tasks': current_tasks_data,
         }
         return Response(dashboard_data)
@@ -393,10 +362,6 @@
             'email': user.email,
             'first_name': user.first_name,
             'last_name': user.last_name,
-<<<<<<< HEAD
-            'phone_number': getattr(user, 'phone_number', None), # getattr for safety
-            'role': getattr(user, 'role', None), # getattr for safety
-=======
             'phone_number': getattr(user, 'phone_number', None),
             'role': getattr(user, 'role', None),
         }
@@ -427,6 +392,5 @@
             'my_projects': projects_data,
             'my_teams': teams_data, # This will now contain the serialized team data
             'my_current_tasks': current_tasks_data,
->>>>>>> 1ddea018
         }
         return Response(dashboard_data)